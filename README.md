![](docs/img/animation.gif)

Lift is a plugin that leverages the AWS CDK to expand the [Serverless Framework](https://www.serverless.com/) beyond functions.

Deploy production-ready websites, queues, storage buckets and more with a few lines in serverless.yml.

- ⚡️ **For developers** - No AWS knowledge required
- ⚡️ **Production-ready** - Built by AWS experts, optimized for production
- ⚡️ **Not invasive** - Integrates with existing projects
- ⚡️ **No lock-in** - Eject to CloudFormation at any time

[Why Lift?](docs/comparison.md)

## Installation

Lift is a [Serverless Framework plugin](https://www.serverless.com/plugins/), install it in your project:

```bash
serverless plugin install -n serverless-lift
```

> If you prefer, you can install Lift via NPM: `npm install --save-dev serverless-lift`. Then, register the `serverless-lift` plugin in `serverless.yml` (see the example below).

## Quick start

Once installed, start using Lift constructs in `serverless.yml`:

```yaml
service: my-app

provider:
    name: aws

plugins:
    - serverless-lift

functions: 
    # ...

constructs:

    # Include Lift constructs here

    landing-page:
        type: static-website
        path: 'landing/dist'

    avatars:
        type: storage
```

## Constructs

The [AWS CDK](https://docs.aws.amazon.com/cdk/latest/guide/home.html) is extremely powerful, but it is very complex and cannot be used in `serverless.yml`. Lift changes that: use the best of the CDK in Serverless, without having to learn about it!

Lift provides components, aka "**constructs**", specifically selected for serverless applications. They are all built using the CDK and its best practices, with unique features to provide an awesome developer experience.

### [Static website](docs/static-website.md)

Deploy static websites and single-page applications, for example React, VueJS or Angular apps.

```yaml
constructs:
    landing:
        type: static-website
        path: dist
```

[Read more...](docs/static-website.md)

### [Storage](docs/storage.md)

Deploy preconfigured S3 buckets to store files.

```yaml
constructs:
    avatars:
        type: storage
```

[Read more...](docs/storage.md)

### [Queue](docs/queue.md)

Deploy SQS queues and workers for asynchronous processing.

```yaml
constructs:
    my-queue:
        type: queue
        worker:
            handler: src/report-generator.handler
```

[Read more...](docs/queue.md)

### [Webhook](docs/webhook.md)

Deploy webhooks to receive notifications from 3rd party applications.

```yaml
constructs:
    stripe-webhook:
        type: webhook
        path: /my-webhook-endpoint
        authorizer:
            handler: myAuthorizer.main
```

[Read more...](docs/webhook.md)

### [Database - DynamoDB Single Table](docs/database-dynamodb-single-table.md)

Deploy databases leveraging DynamoDB Single Table Design principles.

```yaml
constructs:
    database:
        type: database/dynamodb-single-table
```

<<<<<<< HEAD
### [Server-side website](docs/server-side-website.md)

Deploy server-side rendered websites, for example Laravel or Symfony apps.

```yaml
constructs:
    website:
        type: server-side-website
        assets:
            '/css/*': public/css
            '/js/*': public/js
```

[Read more...](docs/server-side-website.md)

More constructs are coming soon! Got suggestions? [Open and upvote drafts](https://github.com/getlift/lift/discussions/categories/components).
=======
More constructs are coming soon! Got suggestions? [Open and upvote drafts](https://github.com/getlift/lift/discussions/categories/constructs).
>>>>>>> 1bac3f06

## Ejecting

You can eject from Lift at any time: Lift is based on CloudFormation. That allows anyone to kickstart a project with Lift, and fallback to CloudFormation if you ever grow out of it.

To eject:

- export the CloudFormation template via `serverless lift eject`
- copy the parts you want to turn into CloudFormation and paste them in the [`resources` section of serverless.yml](https://www.serverless.com/framework/docs/providers/aws/guide/resources/)
- don't forget to remove from `serverless.yml` the Lift constructs you have turned into CloudFormation

## TypeScript definitions

TypeScript users can use `serverless.ts` instead of `serverless.yml`. Lift provides [type definitions to help](docs/serverless-types.md).

---

Lift is built and maintained with love ❤️ by

<a href="https://www.theodo.fr/" title="Theodo"><img src="docs/img/theodo.png" width="130"></a>
<a href="https://www.serverless.com/" title="Serverless"><img src="docs/img/serverless-logo.png" width="220"></a><|MERGE_RESOLUTION|>--- conflicted
+++ resolved
@@ -119,7 +119,6 @@
         type: database/dynamodb-single-table
 ```
 
-<<<<<<< HEAD
 ### [Server-side website](docs/server-side-website.md)
 
 Deploy server-side rendered websites, for example Laravel or Symfony apps.
@@ -135,10 +134,7 @@
 
 [Read more...](docs/server-side-website.md)
 
-More constructs are coming soon! Got suggestions? [Open and upvote drafts](https://github.com/getlift/lift/discussions/categories/components).
-=======
 More constructs are coming soon! Got suggestions? [Open and upvote drafts](https://github.com/getlift/lift/discussions/categories/constructs).
->>>>>>> 1bac3f06
 
 ## Ejecting
 
