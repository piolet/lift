import { merge } from "lodash";
import * as sinon from "sinon";
import type { DeleteMessageBatchResult, ReceiveMessageResult, SendMessageBatchResult } from "aws-sdk/clients/sqs";
import * as CloudFormationHelpers from "../../src/CloudFormation";
import { pluginConfigExt, runServerless } from "../utils/runServerless";
import { mockAws } from "../utils/mockAws";
import ServerlessError from "../../src/utils/error";

describe("queues", () => {
    afterEach(() => {
        sinon.restore();
    });

    it("should create all required resources", async () => {
        const {
            cfTemplate,
            computeLogicalId,
            serverless: { version },
        } = await runServerless({
            fixture: "queues",
            configExt: pluginConfigExt,
            command: "package",
        });
        expect(Object.keys(cfTemplate.Resources)).toStrictEqual([
            "ServerlessDeploymentBucket",
            "ServerlessDeploymentBucketPolicy",
            // Lambda worker
            "EmailsWorkerLogGroup",
            "IamRoleLambdaExecution",
            "EmailsWorkerLambdaFunction",
            // Lambda subscription to SQS
            "EmailsWorkerEventSourceMappingSQSEmailsQueueF057328A",
            // Queues
            "emailsDlq47F8494C",
            "emailsQueueF057328A",
        ]);
        expect(cfTemplate.Resources[computeLogicalId("emails", "Queue")]).toMatchObject({
            DeletionPolicy: "Delete",
            Properties: {
                // eslint-disable-next-line @typescript-eslint/no-unsafe-assignment
                QueueName: expect.stringMatching(/test-queues-\w+-dev-emails/),
                RedrivePolicy: {
                    deadLetterTargetArn: {
                        "Fn::GetAtt": [computeLogicalId("emails", "Dlq"), "Arn"],
                    },
                    maxReceiveCount: 3,
                },
                VisibilityTimeout: 36,
            },
            Type: "AWS::SQS::Queue",
            UpdateReplacePolicy: "Delete",
        });
        expect(cfTemplate.Resources[computeLogicalId("emails", "Dlq")]).toMatchObject({
            DeletionPolicy: "Delete",
            Properties: {
                MessageRetentionPeriod: 1209600,
                // eslint-disable-next-line @typescript-eslint/no-unsafe-assignment
                QueueName: expect.stringMatching(/test-queues-\w+-dev-emails-dlq/),
            },
            Type: "AWS::SQS::Queue",
            UpdateReplacePolicy: "Delete",
        });
        expect(cfTemplate.Resources.EmailsWorkerLambdaFunction).toMatchObject({
            DependsOn: ["EmailsWorkerLogGroup"],
            Properties: {
                // eslint-disable-next-line @typescript-eslint/no-unsafe-assignment
                FunctionName: expect.stringMatching(/test-queues-\w+-dev-emailsWorker/),
                Handler: "worker.handler",
                MemorySize: 1024,
                Role: {
                    "Fn::GetAtt": ["IamRoleLambdaExecution", "Arn"],
                },
                // nodejs14 on v3, nodejs12 on v2
                // eslint-disable-next-line @typescript-eslint/no-unsafe-assignment
                Runtime: expect.stringContaining("nodejs"),
                Timeout: 6,
            },
            Type: "AWS::Lambda::Function",
        });
        expect(cfTemplate.Resources.EmailsWorkerEventSourceMappingSQSEmailsQueueF057328A).toEqual({
            DependsOn: ["IamRoleLambdaExecution"],
            Properties: {
                BatchSize: 1,
                Enabled: true,
                EventSourceArn: {
                    "Fn::GetAtt": [computeLogicalId("emails", "Queue"), "Arn"],
                },
                FunctionName: {
                    "Fn::GetAtt": ["EmailsWorkerLambdaFunction", "Arn"],
                },
                MaximumBatchingWindowInSeconds: 0,
                FunctionResponseTypes: (version as string) >= "2.67.0" ? ["ReportBatchItemFailures"] : undefined,
            },
            Type: "AWS::Lambda::EventSourceMapping",
        });
        expect(cfTemplate.Outputs).toMatchObject({
            [computeLogicalId("emails", "QueueArn")]: {
                Description: 'ARN of the "emails" SQS queue.',
                Value: {
                    "Fn::GetAtt": [computeLogicalId("emails", "Queue"), "Arn"],
                },
            },
            [computeLogicalId("emails", "QueueUrl")]: {
                Description: 'URL of the "emails" SQS queue.',
                Value: {
                    Ref: computeLogicalId("emails", "Queue"),
                },
            },
        });
        // Lambda functions of the app are authorized to publish to SQS
        expect(cfTemplate.Resources.IamRoleLambdaExecution).toMatchObject({
            Type: "AWS::IAM::Role",
            Properties: {
                Policies: [
                    {
                        PolicyDocument: {
                            // eslint-disable-next-line @typescript-eslint/no-unsafe-assignment
                            Statement: expect.arrayContaining([
                                {
                                    Action: "sqs:SendMessage",
                                    Effect: "Allow",
                                    Resource: [
                                        {
                                            "Fn::GetAtt": [computeLogicalId("emails", "Queue"), "Arn"],
                                        },
                                    ],
                                },
                            ]),
                        },
                    },
                ],
            },
        });
    });

    it("sets the SQS visibility timeout to 6 times the function timeout + max batching window in seconds", async () => {
        const { cfTemplate, computeLogicalId } = await runServerless({
            fixture: "queues",
            configExt: merge({}, pluginConfigExt, {
                constructs: {
                    emails: {
                        worker: {
                            timeout: 7,
                        },
                    },
                },
            }),
            command: "package",
        });
        expect(cfTemplate.Resources[computeLogicalId("emails", "Queue")]).toMatchObject({
            Properties: {
                VisibilityTimeout: 7 * 6,
            },
        });
        expect(cfTemplate.Resources.EmailsWorkerLambdaFunction).toMatchObject({
            Properties: {
                Timeout: 7,
            },
        });
    });

    it("sets the SQS visibility timeout to 6 times the function timeout + max batching window in seconds when using custom maxBatchingWindow", async () => {
        const { cfTemplate, computeLogicalId } = await runServerless({
            fixture: "queues",
            configExt: merge({}, pluginConfigExt, {
                constructs: {
                    emails: {
                        maxBatchingWindow: 5,
                        worker: {
                            timeout: 7,
                        },
                    },
                },
            }),
            command: "package",
        });
        expect(cfTemplate.Resources[computeLogicalId("emails", "Queue")]).toMatchObject({
            Properties: {
                VisibilityTimeout: 7 * 6 + 5, // NOTE: 5 is the maxBatchingWindow
            },
        });
        expect(cfTemplate.Resources.EmailsWorkerLambdaFunction).toMatchObject({
            Properties: {
                Timeout: 7,
            },
        });
    });

    it("allows changing the number of retries", async () => {
        const { cfTemplate, computeLogicalId } = await runServerless({
            fixture: "queues",
            configExt: merge({}, pluginConfigExt, {
                constructs: {
                    emails: {
                        maxRetries: 1,
                    },
                },
            }),
            command: "package",
        });
        expect(cfTemplate.Resources[computeLogicalId("emails", "Queue")]).toMatchObject({
            Properties: {
                RedrivePolicy: {
                    maxReceiveCount: 1,
                },
            },
        });
    });

    it("allows changing the batch size", async () => {
        const { cfTemplate } = await runServerless({
            fixture: "queues",
            configExt: merge({}, pluginConfigExt, {
                constructs: {
                    emails: {
                        batchSize: 10,
                    },
                },
            }),
            command: "package",
        });
        expect(cfTemplate.Resources.EmailsWorkerEventSourceMappingSQSEmailsQueueF057328A).toMatchObject({
            Properties: {
                BatchSize: 10,
            },
        });
    });

    it("allows changing the max concurrency", async () => {
        const { cfTemplate } = await runServerless({
            fixture: "queues",
            configExt: merge({}, pluginConfigExt, {
                constructs: {
                    emails: {
                        maxConcurrency: 10,
                    },
                },
            }),
            command: "package",
        });
<<<<<<< HEAD
        expect(
            cfTemplate.Resources.EmailsWorkerEventSourceMappingSQSEmailsQueueF057328A.Properties.ScalingConfig
        ).toMatchObject({ MaximumConcurrency: 10 });
=======
        // eslint-disable-next-line @typescript-eslint/no-unsafe-assignment,@typescript-eslint/no-var-requires
        const json = require("../../node_modules/serverless/package.json");
        // eslint-disable-next-line @typescript-eslint/no-unsafe-member-access
        const serverlessVersion: string = json.version as string;
        // eslint-disable-next-line @typescript-eslint/no-unsafe-member-access,@typescript-eslint/no-unsafe-call
        if (serverlessVersion.startsWith("3")) {
            expect(cfTemplate.Resources.EmailsWorkerEventSourceMappingSQSEmailsQueueF057328A).toMatchObject({
                Properties: {
                    ScalingConfig: {
                        MaximumConcurrency: 10,
                    },
                },
            });
        } else {
            expect(true).toEqual(true);
        }
>>>>>>> 698432a0
    });

    it("allows changing the delivery delay", async () => {
        const { cfTemplate, computeLogicalId } = await runServerless({
            fixture: "queues",
            configExt: merge({}, pluginConfigExt, {
                constructs: {
                    emails: {
                        delay: 10,
                    },
                },
            }),
            command: "package",
        });
        expect(cfTemplate.Resources[computeLogicalId("emails", "Queue")]).toMatchObject({
            Properties: {
                DelaySeconds: 10,
            },
        });
    });

    it("allows changing the encryption to kmsManaged", async () => {
        const { cfTemplate, computeLogicalId } = await runServerless({
            fixture: "queues",
            configExt: merge({}, pluginConfigExt, {
                constructs: {
                    emails: {
                        encryption: "kmsManaged",
                    },
                },
            }),
            command: "package",
        });
        expect(cfTemplate.Resources[computeLogicalId("emails", "Queue")]).toMatchObject({
            Properties: {
                KmsMasterKeyId: "alias/aws/sqs",
            },
        });
    });

    it("allows changing the encryption to kms", async () => {
        const { cfTemplate, computeLogicalId } = await runServerless({
            fixture: "queues",
            configExt: merge({}, pluginConfigExt, {
                constructs: {
                    emails: {
                        encryption: "kms",
                        encryptionKey: "MyKey",
                    },
                },
            }),
            command: "package",
        });
        expect(cfTemplate.Resources[computeLogicalId("emails", "Queue")]).toMatchObject({
            Properties: {
                KmsMasterKeyId: {
                    "Fn::GetAtt": [computeLogicalId("emails", "MyKey"), "Arn"],
                },
            },
        });
    });

    it("should throw an error if encryption is 'kms' but encryptionKey is missing", async () => {
        expect.assertions(2);

        try {
            await runServerless({
                fixture: "queues",
                configExt: merge({}, pluginConfigExt, {
                    constructs: {
                        emails: {
                            encryption: "kms",
                        },
                    },
                }),
                command: "package",
            });
        } catch (error) {
            expect(error).toBeInstanceOf(ServerlessError);
            expect(error).toHaveProperty(
                "message",
                "Invalid configuration in 'constructs.emails': 'encryptionKey' must be set if the 'encryption' is set to 'kms'"
            );
        }
    });

    it("should throw an error if the delay is invalid", async () => {
        expect.assertions(2);

        try {
            await runServerless({
                fixture: "queues",
                configExt: merge({}, pluginConfigExt, {
                    constructs: {
                        emails: {
                            delay: 901,
                        },
                    },
                }),
                command: "package",
            });
        } catch (error) {
            expect(error).toBeInstanceOf(ServerlessError);
            expect(error).toHaveProperty(
                "message",
                "Invalid configuration in 'constructs.emails': 'delay' must be between 0 and 900, '901' given."
            );
        }
    });

    it("allows defining a DLQ email alarm", async () => {
        const { cfTemplate, computeLogicalId } = await runServerless({
            fixture: "queues",
            configExt: merge({}, pluginConfigExt, {
                constructs: {
                    emails: {
                        alarm: "alerting@example.com",
                    },
                },
            }),
            command: "package",
        });
        expect(Object.keys(cfTemplate.Resources)).toStrictEqual([
            "ServerlessDeploymentBucket",
            "ServerlessDeploymentBucketPolicy",
            "EmailsWorkerLogGroup",
            "IamRoleLambdaExecution",
            "EmailsWorkerLambdaFunction",
            "EmailsWorkerEventSourceMappingSQSEmailsQueueF057328A",
            "emailsDlq47F8494C",
            "emailsQueueF057328A",
            // Alarm
            "emailsAlarmTopic594BAEC9",
            "emailsAlarmTopicSubscription688AECB6",
            "emailsAlarm1821C14F",
        ]);
        expect(cfTemplate.Resources[computeLogicalId("emails", "Alarm")]).toMatchObject({
            Properties: {
                AlarmActions: [
                    {
                        Ref: computeLogicalId("emails", "AlarmTopic"),
                    },
                ],
                AlarmDescription: "Alert triggered when there are failed jobs in the dead letter queue.",
                // eslint-disable-next-line @typescript-eslint/no-unsafe-assignment
                AlarmName: expect.stringMatching(/test-queues-\w+-dev-emails-dlq-alarm/),
                ComparisonOperator: "GreaterThanThreshold",
                Dimensions: [
                    {
                        Name: "QueueName",
                        Value: {
                            "Fn::GetAtt": [computeLogicalId("emails", "Dlq"), "QueueName"],
                        },
                    },
                ],
                EvaluationPeriods: 1,
                MetricName: "ApproximateNumberOfMessagesVisible",
                Namespace: "AWS/SQS",
                Period: 60,
                Statistic: "Sum",
                Threshold: 0,
            },
        });
        expect(cfTemplate.Resources[computeLogicalId("emails", "AlarmTopic")]).toMatchObject({
            Properties: {
                // eslint-disable-next-line @typescript-eslint/no-unsafe-assignment
                TopicName: expect.stringMatching(/test-queues-\w+-dev-emails-dlq-alarm-topic/),
                DisplayName: "[Alert][emails] There are failed jobs in the dead letter queue.",
            },
        });
        expect(cfTemplate.Resources[computeLogicalId("emails", "AlarmTopicSubscription")]).toMatchObject({
            Properties: {
                Endpoint: "alerting@example.com",
                Protocol: "email",
                TopicArn: {
                    Ref: computeLogicalId("emails", "AlarmTopic"),
                },
            },
        });
    });

    it("should purge messages from the DLQ", async () => {
        const awsMock = mockAws();
        sinon.stub(CloudFormationHelpers, "getStackOutput").resolves("queue-url");
        const purgeSpy = awsMock.mockService("SQS", "purgeQueue");

        await runServerless({
            fixture: "queues",
            configExt: pluginConfigExt,
            command: "emails:failed:purge",
        });

        expect(purgeSpy.firstCall.firstArg).toStrictEqual({
            QueueUrl: "queue-url",
        });
    });

    it("should not do anything if there are no failed messages to retry", async () => {
        const awsMock = mockAws();
        sinon.stub(CloudFormationHelpers, "getStackOutput").resolves("queue-url");
        awsMock.mockService("SQS", "receiveMessage").resolves({
            Messages: [],
        });
        const sendSpy = awsMock.mockService("SQS", "sendMessageBatch");
        const deleteSpy = awsMock.mockService("SQS", "deleteMessageBatch");

        await runServerless({
            fixture: "queues",
            configExt: pluginConfigExt,
            command: "emails:failed:retry",
        });

        expect(sendSpy.callCount).toBe(0);
        expect(deleteSpy.callCount).toBe(0);
    });

    it("should retry messages from the DLQ", async () => {
        const awsMock = mockAws();
        const stackOutputStub = sinon.stub(CloudFormationHelpers, "getStackOutput");
        stackOutputStub.onFirstCall().resolves("queue-url");
        stackOutputStub.onSecondCall().resolves("dlq-url");
        const receiveStub = awsMock.mockService("SQS", "receiveMessage");
        // First call: 1 message is found
        const sqsResponse: ReceiveMessageResult = {
            Messages: [
                {
                    MessageId: "abcd",
                    Body: "sample body",
                    ReceiptHandle: "abcd-handle",
                    Attributes: {},
                    MessageAttributes: {},
                },
            ],
        };
        receiveStub.onFirstCall().resolves(sqsResponse);
        // On next calls: no messages found
        receiveStub.resolves({
            Messages: [],
        });
        const sendResult: SendMessageBatchResult = {
            Successful: [
                {
                    Id: "abcd",
                    MessageId: "abcd",
                    MD5OfMessageBody: "",
                },
            ],
            Failed: [],
        };
        const sendSpy = awsMock.mockService("SQS", "sendMessageBatch").resolves(sendResult);
        const deleteResult: DeleteMessageBatchResult = {
            Successful: [
                {
                    Id: "abcd",
                },
            ],
            Failed: [],
        };
        const deleteSpy = awsMock.mockService("SQS", "deleteMessageBatch").resolves(deleteResult);

        await runServerless({
            fixture: "queues",
            configExt: pluginConfigExt,
            command: "emails:failed:retry",
        });

        // The failed message should have been "sent" to the main queue
        expect(sendSpy.callCount).toBe(1);
        expect(sendSpy.firstCall.firstArg).toStrictEqual({
            QueueUrl: "queue-url",
            Entries: [
                {
                    Id: "abcd",
                    MessageBody: "sample body",
                    MessageAttributes: {},
                },
            ],
        });
        // The failed message should have been "deleted" from the dead letter queue
        expect(deleteSpy.callCount).toBe(1);
        expect(deleteSpy.firstCall.firstArg).toStrictEqual({
            QueueUrl: "dlq-url",
            Entries: [
                {
                    Id: "abcd",
                    ReceiptHandle: "abcd-handle",
                },
            ],
        });
    });

    it("should send a message to the queue", async () => {
        const awsMock = mockAws();
        sinon.stub(CloudFormationHelpers, "getStackOutput").resolves("queue-url");
        const sendSpy = awsMock.mockService("SQS", "sendMessage").resolves();

        await runServerless({
            fixture: "queues",
            configExt: pluginConfigExt,
            command: "emails:send",
            options: {
                body: "Message body",
            },
        });

        expect(sendSpy.callCount).toBe(1);
        expect(sendSpy.firstCall.firstArg).toStrictEqual({
            QueueUrl: "queue-url",
            MessageBody: "Message body",
        });
    });

    it("should create FIFO queues", async () => {
        const { cfTemplate, computeLogicalId } = await runServerless({
            fixture: "queues",
            configExt: merge({}, pluginConfigExt, {
                constructs: {
                    emails: {
                        fifo: true,
                    },
                },
            }),
            command: "package",
        });
        expect(cfTemplate.Resources[computeLogicalId("emails", "Queue")].Properties).toMatchObject({
            ContentBasedDeduplication: true,
            FifoQueue: true,
        });
        expect(cfTemplate.Resources[computeLogicalId("emails", "Dlq")].Properties).toMatchObject({
            FifoQueue: true,
        });
        // The DLQ is meant to store failed messages. We probably don't want similar messages to be dropped automatically.
        expect(cfTemplate.Resources[computeLogicalId("emails", "Dlq")].Properties).not.toHaveProperty(
            "ContentBasedDeduplication"
        );
    });

    it("should send a message to a fifo queue", async () => {
        const awsMock = mockAws();
        sinon.stub(CloudFormationHelpers, "getStackOutput").resolves("queue-url");
        const sendSpy = awsMock.mockService("SQS", "sendMessage").resolves();

        await runServerless({
            fixture: "queues",
            configExt: merge({}, pluginConfigExt, {
                constructs: {
                    emails: {
                        fifo: true,
                    },
                },
            }),
            command: "emails:send",
            options: {
                body: "Message body",
                "group-id": "123",
            },
        });

        expect(sendSpy.callCount).toBe(1);
        expect(sendSpy.firstCall.firstArg).toStrictEqual({
            QueueUrl: "queue-url",
            MessageGroupId: "123",
            MessageBody: "Message body",
        });
    });

    it("allows overriding queue properties", async () => {
        const { cfTemplate, computeLogicalId } = await runServerless({
            fixture: "queues",
            configExt: merge({}, pluginConfigExt, {
                constructs: {
                    emails: {
                        extensions: {
                            queue: {
                                Properties: {
                                    MaximumMessageSize: 1024,
                                },
                            },
                            dlq: {
                                Properties: {
                                    MaximumMessageSize: 1024,
                                },
                            },
                        },
                    },
                },
            }),
            command: "package",
        });
        expect(cfTemplate.Resources[computeLogicalId("emails", "Queue")].Properties).toMatchObject({
            MaximumMessageSize: 1024,
        });
        expect(cfTemplate.Resources[computeLogicalId("emails", "Dlq")].Properties).toMatchObject({
            MaximumMessageSize: 1024,
        });
    });

    it("allows overriding alarm properties", async () => {
        const { cfTemplate, computeLogicalId } = await runServerless({
            fixture: "queues",
            configExt: merge({}, pluginConfigExt, {
                constructs: {
                    emails: {
                        alarm: "myemail@mycompany.com",
                        extensions: {
                            alarm: {
                                Properties: {
                                    AlarmActions: ["arn:aws:sns:region:account-id:sns-topic-name"],
                                },
                            },
                        },
                    },
                },
            }),
            command: "package",
        });
        expect(cfTemplate.Resources[computeLogicalId("emails", "Alarm")].Properties).toMatchObject({
            AlarmActions: ["arn:aws:sns:region:account-id:sns-topic-name"],
        });
    });

    it("should throw if overriding alarm properties while no alarm is configured", async () => {
        expect.assertions(2);

        try {
            await runServerless({
                fixture: "queues",
                configExt: merge({}, pluginConfigExt, {
                    constructs: {
                        emails: {
                            extensions: {
                                alarm: {
                                    Properties: {
                                        AlarmActions: ["arn:aws:sns:region:account-id:sns-topic-name"],
                                    },
                                },
                            },
                        },
                    },
                }),
                command: "package",
            });
        } catch (error) {
            expect(error).toBeInstanceOf(ServerlessError);
            expect(error).toHaveProperty(
                "message",
                "There is no extension 'alarm' available on this construct. Available extensions are: queue, dlq."
            );
        }
    });
});<|MERGE_RESOLUTION|>--- conflicted
+++ resolved
@@ -238,11 +238,6 @@
             }),
             command: "package",
         });
-<<<<<<< HEAD
-        expect(
-            cfTemplate.Resources.EmailsWorkerEventSourceMappingSQSEmailsQueueF057328A.Properties.ScalingConfig
-        ).toMatchObject({ MaximumConcurrency: 10 });
-=======
         // eslint-disable-next-line @typescript-eslint/no-unsafe-assignment,@typescript-eslint/no-var-requires
         const json = require("../../node_modules/serverless/package.json");
         // eslint-disable-next-line @typescript-eslint/no-unsafe-member-access
@@ -259,7 +254,6 @@
         } else {
             expect(true).toEqual(true);
         }
->>>>>>> 698432a0
     });
 
     it("allows changing the delivery delay", async () => {
