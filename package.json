{
  "name": "serverless-lift",
  "license": "MIT",
  "homepage": "https://github.com/getlift/lift",
  "repository": "https://github.com/getlift/lift",
  "description": "Lift",
  "dependencies": {
<<<<<<< HEAD
    "@aws-cdk/aws-apigatewayv2-alpha": "^2.65.0-alpha.0",
    "aws-cdk-lib": "^2.65.0",
    "aws-sdk": "^2.942.0",
=======
    "@aws-cdk/aws-apigatewayv2-alpha": "^2.21.1-alpha.0",
    "aws-cdk-lib": "^2.21.1",
>>>>>>> 698432a0
    "chalk": "^4.1.1",
    "change-case": "^4.1.2",
    "cidr-split": "^0.1.2",
    "constructs": "^10.0.127",
    "inquirer": "^7.3.3",
    "js-yaml": "^3.14.1",
    "lodash": "^4.17.21",
    "mime-types": "^2.1.31",
    "ora": "^5.4.1",
    "pascal-case": "^3.1.2",
    "stripe": "^8.160.0",
    "toml": "^3.0.0",
    "traverse": "^0.6.6"
  },
  "devDependencies": {
    "@serverless/test": "^11.0.1",
    "@serverless/typescript": "^3.27.0",
    "@types/chai": "^4.2.21",
    "@types/inquirer": "^7.3.3",
    "@types/jest": "^27.0.1",
    "@types/js-yaml": "^3.12.5",
    "@types/json-schema": "^7.0.8",
    "@types/mime-types": "^2.1.0",
    "@types/node": "^10.17.28",
    "@types/sinon": "^10.0.2",
    "@types/traverse": "^0.6.32",
    "@typescript-eslint/eslint-plugin": "^5.53.0",
    "@typescript-eslint/parser": "^5.53.0",
    "aws-sdk": "^2.1322.0",
    "chai": "^4.3.4",
    "esbuild": "^0.17.10",
    "esbuild-node-tsc": "^2.0.5",
    "eslint": "^8.34.0",
    "eslint-config-prettier": "^8.6.0",
    "eslint-plugin-import": "^2.27.5",
    "eslint-plugin-prettier": "^4.2.1",
    "husky": "^6.0.0",
    "jest": "^27.0.6",
    "json-schema-to-ts": "^1.6.4",
    "lint-staged": "^11.0.0",
    "nodemon": "^2.0.10",
    "prettier": "^2.3.2",
<<<<<<< HEAD
    "serverless": "^3.27.0",
=======
    "serverless": "^3.28.0",
>>>>>>> 698432a0
    "sinon": "^11.1.1",
    "stdout-stderr": "^0.1.13",
    "ts-jest": "^27.0.3",
    "tsc-alias": "^1.8.2",
    "typescript": "^4.3.4"
  },
  "engines": {
    "node": ">=14.15.0 <20"
  },
  "files": [
    "/dist"
  ],
  "main": "dist/src/plugin.js",
  "scripts": {
    "lint:fix": "eslint --fix .",
    "lint": "eslint .",
    "check-format": "prettier --check .",
    "type": "tsc --noEmit",
    "build": "etsc && tsc-alias && tsc --emitDeclarationOnly",
    "watch": "nodemon",
    "test": "jest",
    "prepare": "husky install && npm run build"
  },
  "lint-staged": {
    "*.{md,json,yml}": [
      "prettier --write"
    ],
    "*.{js,ts}": [
      "eslint --fix"
    ]
  },
  "types": "dist/src/plugin.d.ts",
  "peerDependencies": {
    "serverless": "^2.36.0 || ^3"
  }
}<|MERGE_RESOLUTION|>--- conflicted
+++ resolved
@@ -5,14 +5,8 @@
   "repository": "https://github.com/getlift/lift",
   "description": "Lift",
   "dependencies": {
-<<<<<<< HEAD
-    "@aws-cdk/aws-apigatewayv2-alpha": "^2.65.0-alpha.0",
-    "aws-cdk-lib": "^2.65.0",
-    "aws-sdk": "^2.942.0",
-=======
     "@aws-cdk/aws-apigatewayv2-alpha": "^2.21.1-alpha.0",
     "aws-cdk-lib": "^2.21.1",
->>>>>>> 698432a0
     "chalk": "^4.1.1",
     "change-case": "^4.1.2",
     "cidr-split": "^0.1.2",
@@ -55,11 +49,7 @@
     "lint-staged": "^11.0.0",
     "nodemon": "^2.0.10",
     "prettier": "^2.3.2",
-<<<<<<< HEAD
-    "serverless": "^3.27.0",
-=======
     "serverless": "^3.28.0",
->>>>>>> 698432a0
     "sinon": "^11.1.1",
     "stdout-stderr": "^0.1.13",
     "ts-jest": "^27.0.3",
